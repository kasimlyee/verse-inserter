--- conflicted
+++ resolved
@@ -133,11 +133,7 @@
         
         # Create tabs
         self._create_api_tab()
-<<<<<<< HEAD
-        # self._create_cache_tab()
-=======
         self._create_cache_tab()     
->>>>>>> 961ca19e
         self._create_ui_tab()
         self._create_processing_tab()
         self._create_advanced_tab()
