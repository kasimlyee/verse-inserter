--- conflicted
+++ resolved
@@ -50,11 +50,7 @@
     
     # API Configuration
     api_key: str = Field(default="", description="API.Bible key")
-<<<<<<< HEAD
     nlt_api_key: str = Field(default="", description="API.Bible Key")
-=======
-    nlt_api_key: str = Field(default="", description="NLT API key")
->>>>>>> 961ca19e
     default_translation: str = Field(default="NIV", description="Default translation")
     
     # Cache Settings
